--- conflicted
+++ resolved
@@ -15,21 +15,12 @@
         "text2_corpus": "../data/WikiQA/corpus_preprocessed.txt",
         "use_dpool": true,
         "embed_size": 300,
-<<<<<<< HEAD
-        "embed_path": "../data/WikiQA/embed_glove_d300.norm",
-        "vocab_size": 18680,
-        "train_embed": true,
-        "target_mode": "ranking",
-        "text1_maxlen": 15,
-        "text2_maxlen": 50
-=======
         "embed_path": "../data/WikiQA/embed_glove_d300",
         "vocab_size": 27901,
         "train_embed": false,
         "target_mode": "ranking",
         "text1_maxlen": 10,
         "text2_maxlen": 40
->>>>>>> 117cbc70
     },
     "train": {
         "input_type": "PairGenerator", 
